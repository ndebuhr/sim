--- conflicted
+++ resolved
@@ -3,15 +3,7 @@
 
 use super::model_trait::AsModel;
 use super::ModelMessage;
-<<<<<<< HEAD
-use crate::input_modeling::UniformRNG;
-=======
-use super::ParallelGateway;
-use super::Processor;
-use super::StochasticGate;
-use super::Storage;
 use crate::simulator::Services;
->>>>>>> 4135a9dd
 use crate::utils::error::SimulationError;
 
 /// `Model` wraps `model_type` and provides common ID functionality (a struct
@@ -83,42 +75,4 @@
     fn until_next_event(&self) -> f64 {
         self.inner.until_next_event()
     }
-<<<<<<< HEAD
-=======
-}
-
-/// `ModelType` is an enum encompassing all the available model types. Each
-/// variant holds a concrete type that implements AsModel.
-#[enum_dispatch(AsModel)]
-#[derive(Serialize, Deserialize, Clone, Debug)]
-#[serde(tag = "type")]
-pub enum ModelType {
-    ExclusiveGateway,
-    Gate,
-    Generator,
-    LoadBalancer,
-    ParallelGateway,
-    Processor,
-    StochasticGate,
-    Storage,
-}
-
-/// The `AsModel` trait defines everything required for a model to operate
-/// within the discrete event simulation.  The simulator formalism (Discrete
-/// Event System Specification) requires `events_ext`, `events_int`,
-/// `time_advance`, and `until_next_event`.  The additional `status` is for
-/// facilitation of simulation reasoning, reporting, and debugging.
-#[enum_dispatch]
-pub trait AsModel {
-    fn status(&self) -> String;
-    fn events_ext(
-        &mut self,
-        incoming_message: ModelMessage,
-        services: &mut Services,
-    ) -> Result<Vec<ModelMessage>, SimulationError>;
-    fn events_int(&mut self, services: &mut Services)
-        -> Result<Vec<ModelMessage>, SimulationError>;
-    fn time_advance(&mut self, time_delta: f64);
-    fn until_next_event(&self) -> f64;
->>>>>>> 4135a9dd
 }